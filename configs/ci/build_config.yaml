build_environment_repository: git@version.aalto.fi:AaltoScienceIT/science-build-environment.git
build_folder: /tmp/science-build-environment
skip_rules: ['clone_environment_repository']
buildbot_master:
  image: registry.cs.aalto.fi/aaltoscienceit/scibuilder-master:latest
<<<<<<< HEAD
  gitlab_hook_secret: 'hook_secret'
  worker_password: 'workerpass'
  worker_port: 9989
  web_url: 'http://localhost:8010/'
  web_port: 8010
  timeout: 7200
buildbot_db: {}
builds:
  singularity:
    enabled: False
    enable_portus_hook: False
  spack:
    enabled: False
  registry_clone:
    enabled: False
=======
target_workers:
  - name: centos-test
    image: registry.cs.aalto.fi/aaltoscienceit/scibuilder-worker:centos-test
  - name: centos-test-dev
    image: registry.cs.aalto.fi/aaltoscienceit/scibuilder-worker:centos-test-dev
>>>>>>> 50c3226d
<|MERGE_RESOLUTION|>--- conflicted
+++ resolved
@@ -3,7 +3,6 @@
 skip_rules: ['clone_environment_repository']
 buildbot_master:
   image: registry.cs.aalto.fi/aaltoscienceit/scibuilder-master:latest
-<<<<<<< HEAD
   gitlab_hook_secret: 'hook_secret'
   worker_password: 'workerpass'
   worker_port: 9989
@@ -19,10 +18,8 @@
     enabled: False
   registry_clone:
     enabled: False
-=======
 target_workers:
   - name: centos-test
     image: registry.cs.aalto.fi/aaltoscienceit/scibuilder-worker:centos-test
   - name: centos-test-dev
-    image: registry.cs.aalto.fi/aaltoscienceit/scibuilder-worker:centos-test-dev
->>>>>>> 50c3226d
+    image: registry.cs.aalto.fi/aaltoscienceit/scibuilder-worker:centos-test-dev