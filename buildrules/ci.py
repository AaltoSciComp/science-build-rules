--- conflicted
+++ resolved
@@ -383,11 +383,7 @@
                 PythonRule(os.chmod,
                            args=[ssh_config_target, 0o600])
             ])
-<<<<<<< HEAD
         if private_keys:
-=======
-        if private_keys and len(private_keys) > 0:
->>>>>>> 788e8665
             rules.append(LoggingRule('Copying ssh private keys'))
             for private_key_src in private_keys:
                 private_key_target = os.path.join(
@@ -430,11 +426,7 @@
                     )
                 ])
 
-<<<<<<< HEAD
         if public_keys:
-=======
-        if public_keys and len(public_keys) > 0:
->>>>>>> 788e8665
             rules.append(LoggingRule('Copying ssh public keys'))
             for public_key_src in public_keys:
                 public_key_target = os.path.join(
